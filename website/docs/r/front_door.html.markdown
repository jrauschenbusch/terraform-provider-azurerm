--- conflicted
+++ resolved
@@ -102,11 +102,7 @@
 
 * `backend` - (Required) A `backend` block as defined below.
 
-<<<<<<< HEAD
 * `load_balancing_name` - (Required) The name property of the `backend_pool_load_balancing` block whithin this resource to use for the `Backend Pool`.
-=======
-* `load_balancing_name` - (Required) The name property of a `backend_pool_load_balancing` within this resource to use for the Backend Pool.
->>>>>>> 262b1f97
 
 * `health_probe_name` - (Required) The name property of a `backend_pool_health_probe` block whithin this resource to use for the `Backend Pool`.
 
