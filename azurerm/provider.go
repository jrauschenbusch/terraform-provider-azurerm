package azurerm

import (
	"context"
	"crypto/sha1"
	"encoding/base64"
	"encoding/hex"
	"fmt"
	"log"
	"strings"
	"sync"

	"github.com/Azure/azure-sdk-for-go/services/resources/mgmt/2017-05-10/resources"
	"github.com/Azure/go-autorest/autorest/adal"
	"github.com/hashicorp/terraform/helper/mutexkv"
	"github.com/hashicorp/terraform/helper/schema"
	"github.com/hashicorp/terraform/terraform"
	"github.com/terraform-providers/terraform-provider-azurerm/azurerm/helpers/authentication"
	"github.com/terraform-providers/terraform-provider-azurerm/azurerm/helpers/suppress"
)

// Provider returns a terraform.ResourceProvider.
func Provider() terraform.ResourceProvider {
	var p *schema.Provider
	p = &schema.Provider{
		Schema: map[string]*schema.Schema{
			"subscription_id": {
				Type:        schema.TypeString,
				Optional:    true,
				DefaultFunc: schema.EnvDefaultFunc("ARM_SUBSCRIPTION_ID", ""),
			},

			"client_id": {
				Type:        schema.TypeString,
				Optional:    true,
				DefaultFunc: schema.EnvDefaultFunc("ARM_CLIENT_ID", ""),
			},

			"client_secret": {
				Type:        schema.TypeString,
				Optional:    true,
				DefaultFunc: schema.EnvDefaultFunc("ARM_CLIENT_SECRET", ""),
			},

			"tenant_id": {
				Type:        schema.TypeString,
				Optional:    true,
				DefaultFunc: schema.EnvDefaultFunc("ARM_TENANT_ID", ""),
			},

			"environment": {
				Type:        schema.TypeString,
				Required:    true,
				DefaultFunc: schema.EnvDefaultFunc("ARM_ENVIRONMENT", "public"),
			},

			"skip_credentials_validation": {
				Type:        schema.TypeBool,
				Optional:    true,
				DefaultFunc: schema.EnvDefaultFunc("ARM_SKIP_CREDENTIALS_VALIDATION", false),
			},

			"skip_provider_registration": {
				Type:        schema.TypeBool,
				Optional:    true,
				DefaultFunc: schema.EnvDefaultFunc("ARM_SKIP_PROVIDER_REGISTRATION", false),
			},
			"use_msi": {
				Type:        schema.TypeBool,
				Optional:    true,
				DefaultFunc: schema.EnvDefaultFunc("ARM_USE_MSI", false),
			},
			"msi_endpoint": {
				Type:        schema.TypeString,
				Optional:    true,
				DefaultFunc: schema.EnvDefaultFunc("ARM_MSI_ENDPOINT", ""),
			},
		},

		DataSourcesMap: map[string]*schema.Resource{
			"azurerm_azuread_application":                   dataSourceArmAzureADApplication(),
			"azurerm_azuread_service_principal":             dataSourceArmActiveDirectoryServicePrincipal(),
			"azurerm_api_management":                        dataSourceApiManagementService(),
			"azurerm_application_security_group":            dataSourceArmApplicationSecurityGroup(),
			"azurerm_app_service":                           dataSourceArmAppService(),
			"azurerm_app_service_plan":                      dataSourceAppServicePlan(),
			"azurerm_builtin_role_definition":               dataSourceArmBuiltInRoleDefinition(),
			"azurerm_cdn_profile":                           dataSourceArmCdnProfile(),
			"azurerm_client_config":                         dataSourceArmClientConfig(),
			"azurerm_cosmosdb_account":                      dataSourceArmCosmosDBAccount(),
			"azurerm_container_registry":                    dataSourceArmContainerRegistry(),
			"azurerm_data_lake_store":                       dataSourceArmDataLakeStoreAccount(),
			"azurerm_dev_test_lab":                          dataSourceArmDevTestLab(),
			"azurerm_dns_zone":                              dataSourceArmDnsZone(),
			"azurerm_eventhub_namespace":                    dataSourceEventHubNamespace(),
			"azurerm_image":                                 dataSourceArmImage(),
			"azurerm_key_vault":                             dataSourceArmKeyVault(),
			"azurerm_key_vault_access_policy":               dataSourceArmKeyVaultAccessPolicy(),
			"azurerm_key_vault_secret":                      dataSourceArmKeyVaultSecret(),
			"azurerm_kubernetes_cluster":                    dataSourceArmKubernetesCluster(),
			"azurerm_log_analytics_workspace":               dataSourceLogAnalyticsWorkspace(),
			"azurerm_logic_app_workflow":                    dataSourceArmLogicAppWorkflow(),
			"azurerm_managed_disk":                          dataSourceArmManagedDisk(),
			"azurerm_management_group":                      dataSourceArmManagementGroup(),
			"azurerm_network_interface":                     dataSourceArmNetworkInterface(),
			"azurerm_network_security_group":                dataSourceArmNetworkSecurityGroup(),
			"azurerm_notification_hub":                      dataSourceNotificationHub(),
			"azurerm_notification_hub_namespace":            dataSourceNotificationHubNamespace(),
			"azurerm_platform_image":                        dataSourceArmPlatformImage(),
			"azurerm_public_ip":                             dataSourceArmPublicIP(),
			"azurerm_public_ips":                            dataSourceArmPublicIPs(),
			"azurerm_recovery_services_vault":               dataSourceArmRecoveryServicesVault(),
			"azurerm_resource_group":                        dataSourceArmResourceGroup(),
			"azurerm_role_definition":                       dataSourceArmRoleDefinition(),
			"azurerm_route_table":                           dataSourceArmRouteTable(),
			"azurerm_scheduler_job_collection":              dataSourceArmSchedulerJobCollection(),
			"azurerm_shared_image":                          dataSourceArmSharedImage(),
			"azurerm_shared_image_gallery":                  dataSourceArmSharedImageGallery(),
			"azurerm_shared_image_version":                  dataSourceArmSharedImageVersion(),
			"azurerm_snapshot":                              dataSourceArmSnapshot(),
			"azurerm_storage_account":                       dataSourceArmStorageAccount(),
			"azurerm_storage_account_sas":                   dataSourceArmStorageAccountSharedAccessSignature(),
			"azurerm_subnet":                                dataSourceArmSubnet(),
			"azurerm_subscription":                          dataSourceArmSubscription(),
			"azurerm_subscriptions":                         dataSourceArmSubscriptions(),
			"azurerm_traffic_manager_geographical_location": dataSourceArmTrafficManagerGeographicalLocation(),
			"azurerm_virtual_network":                       dataSourceArmVirtualNetwork(),
			"azurerm_virtual_network_gateway":               dataSourceArmVirtualNetworkGateway(),
		},

		ResourcesMap: map[string]*schema.Resource{
			"azurerm_azuread_application":                       resourceArmActiveDirectoryApplication(),
			"azurerm_azuread_service_principal":                 resourceArmActiveDirectoryServicePrincipal(),
			"azurerm_azuread_service_principal_password":        resourceArmActiveDirectoryServicePrincipalPassword(),
			"azurerm_api_management":                            resourceArmApiManagementService(),
			"azurerm_application_gateway":                       resourceArmApplicationGateway(),
			"azurerm_application_insights":                      resourceArmApplicationInsights(),
			"azurerm_application_security_group":                resourceArmApplicationSecurityGroup(),
			"azurerm_app_service":                               resourceArmAppService(),
			"azurerm_app_service_plan":                          resourceArmAppServicePlan(),
			"azurerm_app_service_active_slot":                   resourceArmAppServiceActiveSlot(),
			"azurerm_app_service_custom_hostname_binding":       resourceArmAppServiceCustomHostnameBinding(),
			"azurerm_app_service_slot":                          resourceArmAppServiceSlot(),
			"azurerm_automation_account":                        resourceArmAutomationAccount(),
			"azurerm_automation_credential":                     resourceArmAutomationCredential(),
			"azurerm_automation_runbook":                        resourceArmAutomationRunbook(),
			"azurerm_automation_schedule":                       resourceArmAutomationSchedule(),
			"azurerm_autoscale_setting":                         resourceArmAutoScaleSetting(),
			"azurerm_availability_set":                          resourceArmAvailabilitySet(),
			"azurerm_cdn_endpoint":                              resourceArmCdnEndpoint(),
			"azurerm_cdn_profile":                               resourceArmCdnProfile(),
			"azurerm_cognitive_account":                         resourceArmCognitiveAccount(),
			"azurerm_container_registry":                        resourceArmContainerRegistry(),
			"azurerm_container_service":                         resourceArmContainerService(),
			"azurerm_container_group":                           resourceArmContainerGroup(),
			"azurerm_cosmosdb_account":                          resourceArmCosmosDBAccount(),
			"azurerm_databricks_workspace":                      resourceArmDatabricksWorkspace(),
			"azurerm_data_lake_analytics_account":               resourceArmDataLakeAnalyticsAccount(),
			"azurerm_data_lake_analytics_firewall_rule":         resourceArmDataLakeAnalyticsFirewallRule(),
			"azurerm_data_lake_store":                           resourceArmDataLakeStore(),
			"azurerm_data_lake_store_file":                      resourceArmDataLakeStoreFile(),
			"azurerm_data_lake_store_firewall_rule":             resourceArmDataLakeStoreFirewallRule(),
			"azurerm_dev_test_lab":                              resourceArmDevTestLab(),
			"azurerm_dev_test_policy":                           resourceArmDevTestPolicy(),
			"azurerm_dev_test_linux_virtual_machine":            resourceArmDevTestLinuxVirtualMachine(),
			"azurerm_dev_test_virtual_network":                  resourceArmDevTestVirtualNetwork(),
			"azurerm_dev_test_windows_virtual_machine":          resourceArmDevTestWindowsVirtualMachine(),
			"azurerm_dns_a_record":                              resourceArmDnsARecord(),
			"azurerm_dns_aaaa_record":                           resourceArmDnsAAAARecord(),
			"azurerm_dns_caa_record":                            resourceArmDnsCaaRecord(),
			"azurerm_dns_cname_record":                          resourceArmDnsCNameRecord(),
			"azurerm_dns_mx_record":                             resourceArmDnsMxRecord(),
			"azurerm_dns_ns_record":                             resourceArmDnsNsRecord(),
			"azurerm_dns_ptr_record":                            resourceArmDnsPtrRecord(),
			"azurerm_dns_srv_record":                            resourceArmDnsSrvRecord(),
			"azurerm_dns_txt_record":                            resourceArmDnsTxtRecord(),
			"azurerm_dns_zone":                                  resourceArmDnsZone(),
			"azurerm_eventgrid_topic":                           resourceArmEventGridTopic(),
			"azurerm_eventhub":                                  resourceArmEventHub(),
			"azurerm_eventhub_authorization_rule":               resourceArmEventHubAuthorizationRule(),
			"azurerm_eventhub_consumer_group":                   resourceArmEventHubConsumerGroup(),
			"azurerm_eventhub_namespace":                        resourceArmEventHubNamespace(),
			"azurerm_eventhub_namespace_authorization_rule":     resourceArmEventHubNamespaceAuthorizationRule(),
			"azurerm_express_route_circuit":                     resourceArmExpressRouteCircuit(),
			"azurerm_express_route_circuit_authorization":       resourceArmExpressRouteCircuitAuthorization(),
			"azurerm_express_route_circuit_peering":             resourceArmExpressRouteCircuitPeering(),
			"azurerm_firewall":                                  resourceArmFirewall(),
			"azurerm_firewall_network_rule_collection":          resourceArmFirewallNetworkRuleCollection(),
			"azurerm_function_app":                              resourceArmFunctionApp(),
			"azurerm_image":                                     resourceArmImage(),
			"azurerm_iothub":                                    resourceArmIotHub(),
			"azurerm_key_vault":                                 resourceArmKeyVault(),
			"azurerm_key_vault_access_policy":                   resourceArmKeyVaultAccessPolicy(),
			"azurerm_key_vault_certificate":                     resourceArmKeyVaultCertificate(),
			"azurerm_key_vault_key":                             resourceArmKeyVaultKey(),
			"azurerm_key_vault_secret":                          resourceArmKeyVaultSecret(),
			"azurerm_kubernetes_cluster":                        resourceArmKubernetesCluster(),
			"azurerm_lb":                                        resourceArmLoadBalancer(),
			"azurerm_lb_backend_address_pool":                   resourceArmLoadBalancerBackendAddressPool(),
			"azurerm_lb_nat_rule":                               resourceArmLoadBalancerNatRule(),
			"azurerm_lb_nat_pool":                               resourceArmLoadBalancerNatPool(),
			"azurerm_lb_probe":                                  resourceArmLoadBalancerProbe(),
			"azurerm_lb_rule":                                   resourceArmLoadBalancerRule(),
			"azurerm_local_network_gateway":                     resourceArmLocalNetworkGateway(),
			"azurerm_log_analytics_solution":                    resourceArmLogAnalyticsSolution(),
			"azurerm_log_analytics_workspace":                   resourceArmLogAnalyticsWorkspace(),
			"azurerm_logic_app_action_custom":                   resourceArmLogicAppActionCustom(),
			"azurerm_logic_app_action_http":                     resourceArmLogicAppActionHTTP(),
			"azurerm_logic_app_trigger_custom":                  resourceArmLogicAppTriggerCustom(),
			"azurerm_logic_app_trigger_http_request":            resourceArmLogicAppTriggerHttpRequest(),
			"azurerm_logic_app_trigger_recurrence":              resourceArmLogicAppTriggerRecurrence(),
			"azurerm_logic_app_workflow":                        resourceArmLogicAppWorkflow(),
			"azurerm_managed_disk":                              resourceArmManagedDisk(),
			"azurerm_management_lock":                           resourceArmManagementLock(),
			"azurerm_management_group":                          resourceArmManagementGroup(),
			"azurerm_metric_alertrule":                          resourceArmMetricAlertRule(),
			"azurerm_monitor_action_group":                      resourceArmMonitorActionGroup(),
<<<<<<< HEAD
			"azurerm_monitor_metric_alert":                      resourceArmMonitorMetricAlert(),
=======
			"azurerm_monitor_activity_log_alert":                resourceArmMonitorActivityLogAlert(),
>>>>>>> 4e4af08b
			"azurerm_mysql_configuration":                       resourceArmMySQLConfiguration(),
			"azurerm_mysql_database":                            resourceArmMySqlDatabase(),
			"azurerm_mysql_firewall_rule":                       resourceArmMySqlFirewallRule(),
			"azurerm_mysql_server":                              resourceArmMySqlServer(),
			"azurerm_mysql_virtual_network_rule":                resourceArmMySqlVirtualNetworkRule(),
			"azurerm_network_interface":                         resourceArmNetworkInterface(),
			"azurerm_network_security_group":                    resourceArmNetworkSecurityGroup(),
			"azurerm_network_security_rule":                     resourceArmNetworkSecurityRule(),
			"azurerm_network_watcher":                           resourceArmNetworkWatcher(),
			"azurerm_notification_hub":                          resourceArmNotificationHub(),
			"azurerm_notification_hub_authorization_rule":       resourceArmNotificationHubAuthorizationRule(),
			"azurerm_notification_hub_namespace":                resourceArmNotificationHubNamespace(),
			"azurerm_packet_capture":                            resourceArmPacketCapture(),
			"azurerm_policy_assignment":                         resourceArmPolicyAssignment(),
			"azurerm_policy_definition":                         resourceArmPolicyDefinition(),
			"azurerm_postgresql_configuration":                  resourceArmPostgreSQLConfiguration(),
			"azurerm_postgresql_database":                       resourceArmPostgreSQLDatabase(),
			"azurerm_postgresql_firewall_rule":                  resourceArmPostgreSQLFirewallRule(),
			"azurerm_postgresql_server":                         resourceArmPostgreSQLServer(),
			"azurerm_postgresql_virtual_network_rule":           resourceArmPostgreSQLVirtualNetworkRule(),
			"azurerm_public_ip":                                 resourceArmPublicIp(),
			"azurerm_relay_namespace":                           resourceArmRelayNamespace(),
			"azurerm_recovery_services_vault":                   resourceArmRecoveryServicesVault(),
			"azurerm_redis_cache":                               resourceArmRedisCache(),
			"azurerm_redis_firewall_rule":                       resourceArmRedisFirewallRule(),
			"azurerm_resource_group":                            resourceArmResourceGroup(),
			"azurerm_role_assignment":                           resourceArmRoleAssignment(),
			"azurerm_role_definition":                           resourceArmRoleDefinition(),
			"azurerm_route":                                     resourceArmRoute(),
			"azurerm_route_table":                               resourceArmRouteTable(),
			"azurerm_search_service":                            resourceArmSearchService(),
			"azurerm_security_center_subscription_pricing":      resourceArmSecurityCenterSubscriptionPricing(),
			"azurerm_security_center_contact":                   resourceArmSecurityCenterContact(),
			"azurerm_security_center_workspace":                 resourceArmSecurityCenterWorkspace(),
			"azurerm_servicebus_namespace":                      resourceArmServiceBusNamespace(),
			"azurerm_servicebus_namespace_authorization_rule":   resourceArmServiceBusNamespaceAuthorizationRule(),
			"azurerm_servicebus_queue":                          resourceArmServiceBusQueue(),
			"azurerm_servicebus_queue_authorization_rule":       resourceArmServiceBusQueueAuthorizationRule(),
			"azurerm_servicebus_subscription":                   resourceArmServiceBusSubscription(),
			"azurerm_servicebus_subscription_rule":              resourceArmServiceBusSubscriptionRule(),
			"azurerm_servicebus_topic":                          resourceArmServiceBusTopic(),
			"azurerm_servicebus_topic_authorization_rule":       resourceArmServiceBusTopicAuthorizationRule(),
			"azurerm_service_fabric_cluster":                    resourceArmServiceFabricCluster(),
			"azurerm_shared_image":                              resourceArmSharedImage(),
			"azurerm_shared_image_gallery":                      resourceArmSharedImageGallery(),
			"azurerm_shared_image_version":                      resourceArmSharedImageVersion(),
			"azurerm_snapshot":                                  resourceArmSnapshot(),
			"azurerm_scheduler_job":                             resourceArmSchedulerJob(),
			"azurerm_scheduler_job_collection":                  resourceArmSchedulerJobCollection(),
			"azurerm_sql_database":                              resourceArmSqlDatabase(),
			"azurerm_sql_elasticpool":                           resourceArmSqlElasticPool(),
			"azurerm_sql_firewall_rule":                         resourceArmSqlFirewallRule(),
			"azurerm_sql_active_directory_administrator":        resourceArmSqlAdministrator(),
			"azurerm_sql_server":                                resourceArmSqlServer(),
			"azurerm_sql_virtual_network_rule":                  resourceArmSqlVirtualNetworkRule(),
			"azurerm_storage_account":                           resourceArmStorageAccount(),
			"azurerm_storage_blob":                              resourceArmStorageBlob(),
			"azurerm_storage_container":                         resourceArmStorageContainer(),
			"azurerm_storage_share":                             resourceArmStorageShare(),
			"azurerm_storage_queue":                             resourceArmStorageQueue(),
			"azurerm_storage_table":                             resourceArmStorageTable(),
			"azurerm_subnet":                                    resourceArmSubnet(),
			"azurerm_subnet_network_security_group_association": resourceArmSubnetNetworkSecurityGroupAssociation(),
			"azurerm_subnet_route_table_association":            resourceArmSubnetRouteTableAssociation(),
			"azurerm_template_deployment":                       resourceArmTemplateDeployment(),
			"azurerm_traffic_manager_endpoint":                  resourceArmTrafficManagerEndpoint(),
			"azurerm_traffic_manager_profile":                   resourceArmTrafficManagerProfile(),
			"azurerm_user_assigned_identity":                    resourceArmUserAssignedIdentity(),
			"azurerm_virtual_machine":                           resourceArmVirtualMachine(),
			"azurerm_virtual_machine_data_disk_attachment":      resourceArmVirtualMachineDataDiskAttachment(),
			"azurerm_virtual_machine_extension":                 resourceArmVirtualMachineExtensions(),
			"azurerm_virtual_machine_scale_set":                 resourceArmVirtualMachineScaleSet(),
			"azurerm_virtual_network":                           resourceArmVirtualNetwork(),
			"azurerm_virtual_network_gateway":                   resourceArmVirtualNetworkGateway(),
			"azurerm_virtual_network_gateway_connection":        resourceArmVirtualNetworkGatewayConnection(),
			"azurerm_virtual_network_peering":                   resourceArmVirtualNetworkPeering(),
		},
	}

	p.ConfigureFunc = providerConfigure(p)

	return p
}

func providerConfigure(p *schema.Provider) schema.ConfigureFunc {
	return func(d *schema.ResourceData) (interface{}, error) {
		config := &authentication.Config{
			SubscriptionID:            d.Get("subscription_id").(string),
			ClientID:                  d.Get("client_id").(string),
			ClientSecret:              d.Get("client_secret").(string),
			TenantID:                  d.Get("tenant_id").(string),
			Environment:               d.Get("environment").(string),
			UseMsi:                    d.Get("use_msi").(bool),
			MsiEndpoint:               d.Get("msi_endpoint").(string),
			SkipCredentialsValidation: d.Get("skip_credentials_validation").(bool),
			SkipProviderRegistration:  d.Get("skip_provider_registration").(bool),
		}

		if config.UseMsi {
			log.Printf("[DEBUG] use_msi specified - using MSI Authentication")
			if config.MsiEndpoint == "" {
				msiEndpoint, err := adal.GetMSIVMEndpoint()
				if err != nil {
					return nil, fmt.Errorf("Could not retrieve MSI endpoint from VM settings."+
						"Ensure the VM has MSI enabled, or try setting msi_endpoint. Error: %s", err)
				}
				config.MsiEndpoint = msiEndpoint
			}
			log.Printf("[DEBUG] Using MSI endpoint %s", config.MsiEndpoint)
			if err := config.ValidateMsi(); err != nil {
				return nil, err
			}
		} else if config.ClientSecret != "" {
			log.Printf("[DEBUG] Client Secret specified - using Service Principal for Authentication")
			if err := config.ValidateServicePrincipal(); err != nil {
				return nil, err
			}
		} else {
			log.Printf("[DEBUG] No Client Secret specified - loading credentials from Azure CLI")
			if err := config.LoadTokensFromAzureCLI(); err != nil {
				return nil, err
			}

			if err := config.ValidateBearerAuth(); err != nil {
				return nil, fmt.Errorf("Please specify either a Service Principal, or log in with the Azure CLI (using `az login`)")
			}
		}

		client, err := getArmClient(config)
		if err != nil {
			return nil, err
		}

		client.StopContext = p.StopContext()

		// replaces the context between tests
		p.MetaReset = func() error {
			client.StopContext = p.StopContext()
			return nil
		}

		if !config.SkipCredentialsValidation {
			// List all the available providers and their registration state to avoid unnecessary
			// requests. This also lets us check if the provider credentials are correct.
			ctx := client.StopContext
			providerList, err := client.providersClient.List(ctx, nil, "")
			if err != nil {
				return nil, fmt.Errorf("Unable to list provider registration status, it is possible that this is due to invalid "+
					"credentials or the service principal does not have permission to use the Resource Manager API, Azure "+
					"error: %s", err)
			}

			if !config.SkipProviderRegistration {
				err = registerAzureResourceProvidersWithSubscription(ctx, providerList.Values(), client.providersClient)
				if err != nil {
					return nil, err
				}
			}
		}

		return client, nil
	}
}

func registerProviderWithSubscription(ctx context.Context, providerName string, client resources.ProvidersClient) error {
	_, err := client.Register(ctx, providerName)
	if err != nil {
		return fmt.Errorf("Cannot register provider %s with Azure Resource Manager: %s.", providerName, err)
	}

	return nil
}

func determineAzureResourceProvidersToRegister(providerList []resources.Provider) map[string]struct{} {
	providers := map[string]struct{}{
		"Microsoft.ApiManagement":       {},
		"Microsoft.Authorization":       {},
		"Microsoft.Automation":          {},
		"Microsoft.Cache":               {},
		"Microsoft.Cdn":                 {},
		"Microsoft.CognitiveServices":   {},
		"Microsoft.Compute":             {},
		"Microsoft.ContainerInstance":   {},
		"Microsoft.ContainerRegistry":   {},
		"Microsoft.ContainerService":    {},
		"Microsoft.Databricks":          {},
		"Microsoft.DataLakeStore":       {},
		"Microsoft.DBforMySQL":          {},
		"Microsoft.DBforPostgreSQL":     {},
		"Microsoft.Devices":             {},
		"Microsoft.DevTestLab":          {},
		"Microsoft.DocumentDB":          {},
		"Microsoft.EventGrid":           {},
		"Microsoft.EventHub":            {},
		"Microsoft.KeyVault":            {},
		"microsoft.insights":            {},
		"Microsoft.Logic":               {},
		"Microsoft.ManagedIdentity":     {},
		"Microsoft.Management":          {},
		"Microsoft.Network":             {},
		"Microsoft.NotificationHubs":    {},
		"Microsoft.OperationalInsights": {},
		"Microsoft.Relay":               {},
		"Microsoft.Resources":           {},
		"Microsoft.Search":              {},
		"Microsoft.ServiceBus":          {},
		"Microsoft.ServiceFabric":       {},
		"Microsoft.Sql":                 {},
		"Microsoft.Storage":             {},
	}

	// filter out any providers already registered
	for _, p := range providerList {
		if _, ok := providers[*p.Namespace]; !ok {
			continue
		}

		if strings.ToLower(*p.RegistrationState) == "registered" {
			log.Printf("[DEBUG] Skipping provider registration for namespace %s\n", *p.Namespace)
			delete(providers, *p.Namespace)
		}
	}

	return providers
}

// registerAzureResourceProvidersWithSubscription uses the providers client to register
// all Azure resource providers which the Terraform provider may require (regardless of
// whether they are actually used by the configuration or not). It was confirmed by Microsoft
// that this is the approach their own internal tools also take.
func registerAzureResourceProvidersWithSubscription(ctx context.Context, providerList []resources.Provider, client resources.ProvidersClient) error {
	providers := determineAzureResourceProvidersToRegister(providerList)

	var err error
	var wg sync.WaitGroup
	wg.Add(len(providers))

	for providerName := range providers {
		go func(p string) {
			defer wg.Done()
			log.Printf("[DEBUG] Registering provider with namespace %s\n", p)
			if innerErr := registerProviderWithSubscription(ctx, p, client); err != nil {
				err = innerErr
			}
		}(providerName)
	}

	wg.Wait()

	return err
}

// armMutexKV is the instance of MutexKV for ARM resources
var armMutexKV = mutexkv.NewMutexKV()

// Deprecated: use `suppress.CaseDifference` instead
func ignoreCaseDiffSuppressFunc(k, old, new string, d *schema.ResourceData) bool {
	return suppress.CaseDifference(k, old, new, d)
}

// ignoreCaseStateFunc is a StateFunc from helper/schema that converts the
// supplied value to lower before saving to state for consistency.
func ignoreCaseStateFunc(val interface{}) string {
	return strings.ToLower(val.(string))
}

func userDataDiffSuppressFunc(k, old, new string, d *schema.ResourceData) bool {
	return userDataStateFunc(old) == new
}

func userDataStateFunc(v interface{}) string {
	switch s := v.(type) {
	case string:
		s = base64Encode(s)
		hash := sha1.Sum([]byte(s))
		return hex.EncodeToString(hash[:])
	default:
		return ""
	}
}

// base64Encode encodes data if the input isn't already encoded using
// base64.StdEncoding.EncodeToString. If the input is already base64 encoded,
// return the original input unchanged.
func base64Encode(data string) string {
	// Check whether the data is already Base64 encoded; don't double-encode
	if isBase64Encoded(data) {
		return data
	}
	// data has not been encoded encode and return
	return base64.StdEncoding.EncodeToString([]byte(data))
}

func isBase64Encoded(data string) bool {
	_, err := base64.StdEncoding.DecodeString(data)
	return err == nil
}<|MERGE_RESOLUTION|>--- conflicted
+++ resolved
@@ -215,11 +215,8 @@
 			"azurerm_management_group":                          resourceArmManagementGroup(),
 			"azurerm_metric_alertrule":                          resourceArmMetricAlertRule(),
 			"azurerm_monitor_action_group":                      resourceArmMonitorActionGroup(),
-<<<<<<< HEAD
+			"azurerm_monitor_activity_log_alert":                resourceArmMonitorActivityLogAlert(),
 			"azurerm_monitor_metric_alert":                      resourceArmMonitorMetricAlert(),
-=======
-			"azurerm_monitor_activity_log_alert":                resourceArmMonitorActivityLogAlert(),
->>>>>>> 4e4af08b
 			"azurerm_mysql_configuration":                       resourceArmMySQLConfiguration(),
 			"azurerm_mysql_database":                            resourceArmMySqlDatabase(),
 			"azurerm_mysql_firewall_rule":                       resourceArmMySqlFirewallRule(),
