--- conflicted
+++ resolved
@@ -501,25 +501,15 @@
 
 	signInSettingsRaw := d.Get("sign_in").([]interface{})
 	signInSettings := expandApiManagementSignInSettings(signInSettingsRaw)
-<<<<<<< HEAD
 	signInClient := meta.(*ArmClient).apimgmt.SignInClient
-	if _, err := signInClient.CreateOrUpdate(ctx, resourceGroup, name, signInSettings); err != nil {
-=======
-	signInClient := meta.(*ArmClient).apiManagementSignInClient
 	if _, err := signInClient.CreateOrUpdate(ctx, resourceGroup, name, signInSettings, ""); err != nil {
->>>>>>> b1df3005
 		return fmt.Errorf("Error setting Sign In settings for API Management Service %q (Resource Group %q): %+v", name, resourceGroup, err)
 	}
 
 	signUpSettingsRaw := d.Get("sign_up").([]interface{})
 	signUpSettings := expandApiManagementSignUpSettings(signUpSettingsRaw)
-<<<<<<< HEAD
 	signUpClient := meta.(*ArmClient).apimgmt.SignUpClient
-	if _, err := signUpClient.CreateOrUpdate(ctx, resourceGroup, name, signUpSettings); err != nil {
-=======
-	signUpClient := meta.(*ArmClient).apiManagementSignUpClient
 	if _, err := signUpClient.CreateOrUpdate(ctx, resourceGroup, name, signUpSettings, ""); err != nil {
->>>>>>> b1df3005
 		return fmt.Errorf("Error setting Sign Up settings for API Management Service %q (Resource Group %q): %+v", name, resourceGroup, err)
 	}
 
@@ -584,13 +574,8 @@
 		return fmt.Errorf("Error retrieving Sign Up Settings for API Management Service %q (Resource Group %q): %+v", name, resourceGroup, err)
 	}
 
-<<<<<<< HEAD
 	policyClient := meta.(*ArmClient).apimgmt.PolicyClient
-	policy, err := policyClient.Get(ctx, resourceGroup, name)
-=======
-	policyClient := meta.(*ArmClient).apiManagementPolicyClient
 	policy, err := policyClient.Get(ctx, resourceGroup, name, apimanagement.PolicyExportFormatXML)
->>>>>>> b1df3005
 	if err != nil {
 		if !utils.ResponseWasNotFound(policy.Response) {
 			return fmt.Errorf("Error retrieving Policy for API Management Service %q (Resource Group %q): %+v", name, resourceGroup, err)
