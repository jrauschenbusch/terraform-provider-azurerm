--- conflicted
+++ resolved
@@ -9,11 +9,7 @@
 
 	isApplicable(b Builder) bool
 
-<<<<<<< HEAD
-	getAuthorizationToken(sender autorest.Sender, oauthConfig *MultiOAuth, endpoint string) (autorest.Authorizer, error)
-=======
 	getAuthorizationToken(sender autorest.Sender, oauthConfig *OAuthConfig, endpoint string) (autorest.Authorizer, error)
->>>>>>> 7d2a084a
 
 	name() string
 
